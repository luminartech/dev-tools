--- conflicted
+++ resolved
@@ -85,13 +85,6 @@
             .vscode/
           )
       - id: trailing-whitespace
-<<<<<<< HEAD
-  - repo: https://github.com/mattlqx/pre-commit-search-and-replace
-    rev: v1.1.9
-    hooks:
-      - id: search-and-replace
-=======
->>>>>>> 194ecf4a
   - repo: https://github.com/pre-commit/sync-pre-commit-deps
     rev: v0.0.1 # Last version to support Python 3.8
     hooks:
